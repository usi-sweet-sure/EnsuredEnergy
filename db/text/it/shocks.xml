<db id="shocks">
    <!-- Shock config for the cold spell event -->
    <shock id="cold_spell" tag="env">
        <!-- The title that will be displayed at the top of the shock -->
        <name>Inverno gelido</name>
        <img>cold</img>
        <!-- The description text that will be displayed in the shock window -->
        <text>Gli ultimi inverni sono stati più freddi del solito. Questo ha aumentato la domanda di energia invernale di 5 ⚡.</text>
        <!-- The requirements for said shock -->
        <!-- Here it means that the player needs to have a winter supply of at least 50 above the demand -->
        <requirement field="energyW" value="5" bound="min"/>
        <!-- The list of ways the player can react to said shock -->
        <reaction id="1">
            <!-- The text that will be displayed in the reaction button (verbatim) -->
            <text>Chiedere alle persone di ridurre il loro consumo energetico.
-10 👍 😡</text>
            <!-- The effect selecting this reaction will have on the player's resources -->
            <effect field="support" value="-10"/>
        </reaction>
        <reaction id="2">
            <text>Attivare l'impianto a gas di riserva.
+10 inquinamento 🏭</text>
            <effect field="env" value="10"/>
        </reaction>
        <reaction id="3">
            <text>Importazione di energia elettrica dai paesi limitrofi.
- 50 💰</text>
            <effect field="money" value="-50"/>
        </reaction>
        <!-- Reward to the player in case they met the requirements -->
        <reward>
            <text>La produzione di energia è stata sufficientemente elevata da attutire gli imprevisti.
+ 5 👍 
+ 50 $</text>
            <effect field="support" value="5"/>
            <effect field="money" value="50"/>
        </reward>
    </shock>

    <!-- TODO: Translate and fill with real values -->

    <shock id="heat_wave" tag="env">
        <name>Ondata di calore</name>
        <img>hot</img>
        <text>Le estati sono sempre più calde. La domanda di energia è aumentata di 5 ⚡.</text>
        <requirement id="0" field="energyS" value="5" bound="min"/>
        <reaction id="0">
            <text>Chiedete alle persone di bere più acqua e di ridurre uso dell'aria condizionata.
-15 👍😡</text>
            <effect field="support" value="-20"/>
        </reaction>
        <reaction id="1">
            <text>Attivare l'impianto a gas di riserva.
+10 inquinamento 🏭</text>
            <effect field="env" value="10"/>
        </reaction>
        <reaction id="2">
            <text>Importazione di energia elettrica dai paesi limitrofi. 
-50 $</text>
            <effect field="money" value="-50"/>
        </reaction>
        <reward>
            <text>La produzione di energia è stata sufficientemente elevata da attutire gli imprevisti.
+10 👍 
+50 $</text>
            <effect field="support" value="5"/>
            <effect field="money" value="50"/>
        </reward>
    </shock>

    <shock id="glaciers_melting" tag="env">
        <name>Scioglimento dei ghiacciai</name>
        <img>ice</img>
        <text>Le centrali idroelettriche dipendono dallo stato dei ghiacciai. Finché l'inquinamento continuerà a influire sullo scioglimento dei ghiacciai, la disponibilità di acqua per le centrali idroelettriche diminuirà.</text>
        <requirement id="0" field="energyW" value="0" bound="min"/>
        <reaction id="0">
            <text>OK</text>
            <effect field="support" value="0"/>
        </reaction>
        <reward>
            <text></text>
            <effect field="money" value="0"/>
            <effect field="env" value="0"/>
        </reward>
    </shock>

    <shock id="severe_weather" tag="env">
        <name>Maltempo</name>
        <img>weather</img>
        <text>Il maltempo riduce la produzione di energia solare ed eolica.</text>
        <requirement id="0" field="energyW" value="0" bound="min"/>
        <reaction id="0">
            <text>OK</text>
            <effect field="support" value="0"/>
        </reaction>
        <reward>
            <text>Energia solare ed eolica -10% ⚡</text>
            <effect field="support" value="0"/>
            <effect field="money" value="0"/>
        </reward>
    </shock>
<!-- Need geothermal
    <shock id="earthquake" tag="env">
        <name>Terremoto</name>
        <text>Un terremoto è avvenuto vicino a un impianto geotermico in costruzione. I tempi di completamento avranno un ritardo.</text>
        <requirement id="0" field="energyW" value="0" bound="min"/>
        <reaction id="0">
            <text>OK</text>
            <effect field="support" value="0"/>
        </reaction>
        <reward>
            <text>+ 1 turno per completare la costruzione dell'impianto geotermico.</text>
            <effect field="support" value="50"/>
            <effect field="money" value="50"/>
        </reward>
    </shock>
-->
    <shock id="inc_raw_cost_10" tag="env">
        <name>Volatilita dei prezzi</name>
        <img>money</img>
        <text>Il prezzo delle materie prime è aumentato. Le centrali elettriche che le utilizzano costano di più.</text>
        <requirement id="0" field="energyW" value="0" bound="min"/>
        <reaction id="0">
            <text>OK</text>
            <effect field="support" value="-50"/>
        </reaction>
        <reward>
            <text>-20 $</text>
            <effect field="support" value="0"/>
            <effect field="money" value="-20"/>
        </reward>
    </shock>
    
    <shock id="inc_raw_cost_20" tag="env">
        <name>Volatilita dei prezzi</name>
        <img>money</img>
        <text>Il prezzo delle materie prime è aumentato. Le centrali elettriche che le utilizzano costano di più.</text>
        <requirement id="0" field="energyW" value="0" bound="min"/>
        <reaction id="0">
            <text>OK</text>
            <effect field="support" value="-50"/>
        </reaction>
        <reward>
            <text>-50 $</text>
            <effect field="support" value="0"/>
            <effect field="money" value="-50"/>
        </reward>
    </shock>

    <shock id="dec_raw_cost_20" tag="env">
        <name>Riduzione dei prezzi dei materiali</name>
        <img>receive</img>
        <text>Il prezzo delle matere prime è dimumito. Il costo di produzione diminuisce del 10%.</text>
        <requirement id="0" field="energyW" value="0" bound="min"/>
        <reaction id="0">
            <text>OK</text>
            <effect field="support" value="-50"/>
        </reaction>
        <reward>
            <text>+20 $</text>
            <effect field="support" value="0"/>
            <effect field="money" value="20"/>
        </reward>
    </shock>

    <shock id="no_shock" tag="env">
        <name>In questi anni non ci sono variazioni signficative</name>
        <img>sunrise</img>
        <text>Gli anni passati sono stati piu calmi del solito.</text>
        <requirement id="0" field="energyW" value="0" bound="min"/>
        <reaction id="0">
            <text>OK</text>
            <effect field="support" value="-50"/>
        </reaction>
        <reward>
            <text>Niente è mutato.</text>
            <effect field="support" value="0"/>
            <effect field="money" value="0"/>
        </reward>
    </shock>
<!-- Need policies
    <shock id="protest_wind" tag="env">
        <name>Manifestazione contro l'eolico</name>
        <text>La popolazione manifesta contro la costruzione di una nuove turbine eoliche.</text>
        <requirement id="0" field="energyW" value="0" bound="min"/>
        <reaction id="0">
            <text>OK</text>
            <effect field="support" value="-50"/>
        </reaction>
        <reward>
            <text>Non si potrà proseguire la costruzione di parchi eolici fino a che una nuova politica non sarà introdotta.</text>
            <effect field="support" value="50"/>
            <effect field="money" value="50"/>
        </reward>
    </shock>

    <shock id="protest_solar" tag="env">
        <name>Manifestazione contro l'energia solare</name>
        <text>La popolazione manifesta contro la costruzione di una nuovi impianti solari.</text>
        <requirement id="0" field="energyW" value="0" bound="min"/>
        <reaction id="0">
            <text>OK</text>
            <effect field="support" value="-50"/>
        </reaction>
        <reward>
            <text>Non si potrà proseguire la costruzione di impianti solari fino a che una nuova politica non sarà introdotta.</text>
            <effect field="support" value="50"/>
            <effect field="money" value="50"/>
        </reward>
    </shock>
-->
    <shock id="mass_immigration" tag="env">
        <name>Rifugiati climatici</name>
        <img>people</img>
        <text>La popolazione è cresciuta più velocemente del previsto a causa della crisi climatica.</text>
        <requirement id="0" field="energyW" value="0" bound="min"/>
        <reaction id="0">
            <text>OK</text>
            <effect field="support" value="-50"/>
        </reaction>
        <reward>
            <text>Aumento della domanda di energia +5⚡</text>
            <effect field="energyS" value="5"/>
            <effect field="energyW" value="5"/>
        </reward>
    </shock>

    <shock id="pandemic" tag="env">
        <name>Pandemia</name>
        <img>virus</img>
        <text>Un nuovo virus si sta diffondendo rapidamente in tutto il mondo. Cosa potete fare?</text>
        <requirement id="0" field="energyW" value="5000" bound="min"/>
        <reaction id="0">
            <text>Confinamento della popolazione. 
    -10 👍 +50 ⚡</text>
            <effect field="support" value="-10"/>
            <effect field="support" value="0"/>
        </reaction>
        <reaction id="1">
            <text>Attuare un piano di vaccinazione. 
    -20 👍 -50$</text>
            <effect field="support" value="-20"/>
            <effect field="money" value="-50"/>
        </reaction>
        <reaction id="2">
            <text>Aspettare l'immunità di gregge.</text>
            <effect field="support" value="0"/>
        </reaction>
        <reward>
            <text>...</text>
            <effect field="support" value="-20"/>
            <effect field="money" value="50"/>
        </reward>
    </shock>

    <shock id="nuc_accident" tag="env">
        <name>Incidente</name>
        <img>nuclear</img>
        <text>Si è verificato un incidente in una delle centrali nucleari. L'impianto dovrà chiudere prima del previsto.</text>
        <requirement id="0" field="energyW" value="0" bound="min"/>
        <reaction id="0">
            <text>OK</text>
            <effect field="support" value="0"/>
        </reaction>
        <reward>
            <text>Chiusura della centrale nucleare di -1 turno</text>
            <effect field="support" value="0"/>
            <effect field="money" value="0"/>
        </reward>
    </shock>

<<<<<<< HEAD
=======
    <shock id="renewables_support" tag="env">
        <name>La popolarità verso le rinnovabili è aumentata</name>
        <img>flower</img>
        <text>C'è stato un aumento del supporto politico per l'energia rinnovabile.</text>
        <requirement id="0" field="energyW" value="0" bound="min"/>
        <reaction id="0">
            <text>OK</text>
            <effect field="support" value="-50"/>
        </reaction>
        <reward>
            <text>La popolarità della vostra proposta energetica è aumentata del +10.</text>
            <effect field="support" value="10"/>
            <effect field="money" value="0"/>
        </reward>
    </shock>
<!--
>>>>>>> 74188950
    <shock id="nuc_reintro" tag="env">
        <name>Reintroduzione dell'energia nucleare</name>
        <img>vote</img>
        <text>L'opinione pubblica vuole votare sul nucleare. Cosa possiamo fare?</text>
        <requirement id="0" field="energyW" value="5000" bound="min"/>
        <reaction id="0">
            <text>Sì alla reintroduzione dell'energia nucleare.</text>
            <effect field="support" value="0"/>
        </reaction>
        <reaction id="1">
            <text>No, è ora di abbandonare il nucleare.</text>
            <effect field="env" value="0"/>
        </reaction>
        <reward>
            <text>If you can read this, there is a problem.</text>
            <effect field="support" value="50"/>
            <effect field="money" value="50"/>
        </reward>
    </shock>

<!--
    <shock id="remote_jobs" tag="env">
        <name>Remote Jobs</name>
        <text>The past few winters have been colder than usual, increasing the energy demand in winter by 50 ⚡.</text>
        <requirement id="0" field="energyW" value="50" bound="min"/>
        <reaction id="0">
            <text>Ask the population to lower their energy consumption.\n- 50 Support 😡</text>
            <effect field="support" value="-50"/>
        </reaction>
        <reaction id="1">
            <text>Turn on the spare coal plant.\n- 50 Environment 🏭</text>
            <effect field="env" value="-50"/>
        </reaction>
        <reaction id="2">
            <text>Import electricity from neighbouring countries.\n- 50 💰</text>
            <effect field="money" value="-50"/>
        </reaction>
        <reward>
            <text>Energy production was high enough to wistand the shock.\n + 50 Support + 50 💰</text>
            <effect field="support" value="50"/>
            <effect field="money" value="50"/>
        </reward>
    </shock>
    -->
</db><|MERGE_RESOLUTION|>--- conflicted
+++ resolved
@@ -269,8 +269,6 @@
         </reward>
     </shock>
 
-<<<<<<< HEAD
-=======
     <shock id="renewables_support" tag="env">
         <name>La popolarità verso le rinnovabili è aumentata</name>
         <img>flower</img>
@@ -286,8 +284,7 @@
             <effect field="money" value="0"/>
         </reward>
     </shock>
-<!--
->>>>>>> 74188950
+    
     <shock id="nuc_reintro" tag="env">
         <name>Reintroduzione dell'energia nucleare</name>
         <img>vote</img>
