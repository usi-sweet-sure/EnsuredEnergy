--- conflicted
+++ resolved
@@ -1,8 +1,4 @@
-<<<<<<< HEAD
-[gd_scene load_steps=25 format=3 uid="uid://g58p7rxvcdik"]
-=======
 [gd_scene load_steps=26 format=3 uid="uid://g58p7rxvcdik"]
->>>>>>> b3b2a3ed
 
 [ext_resource type="Script" path="res://src/cs/GameLoop.cs" id="1_4jam2"]
 [ext_resource type="PackedScene" uid="uid://ba56oxmvcxpos" path="res://scenes/world.tscn" id="1_prp6q"]
@@ -121,16 +117,6 @@
 offset_bottom = 133.0
 metadata/_edit_group_ = true
 
-<<<<<<< HEAD
-[node name="TimeLeft" type="Label" parent="World/Nuclear" index="9"]
-offset_left = -13.0
-offset_top = -201.0
-offset_right = 27.0
-offset_bottom = -178.0
-text = "⌛"
-
-=======
->>>>>>> b3b2a3ed
 [node name="Nuclear2" parent="World" index="2"]
 visible = false
 
@@ -150,21 +136,12 @@
 
 [node name="Sprite" parent="World/Coal" index="0"]
 texture = ExtResource("5_i2doc")
-<<<<<<< HEAD
 
 [node name="water" type="Sprite2D" parent="World/Coal" index="1"]
 position = Vector2(-1, 80)
 skew = -0.0349066
 texture = ExtResource("6_wxnjx")
 
-=======
-
-[node name="water" type="Sprite2D" parent="World/Coal" index="1"]
-position = Vector2(-1, 80)
-skew = -0.0349066
-texture = ExtResource("6_wxnjx")
-
->>>>>>> b3b2a3ed
 [node name="NameRect" parent="World/Coal" index="4"]
 offset_top = -177.0
 offset_bottom = -149.0
