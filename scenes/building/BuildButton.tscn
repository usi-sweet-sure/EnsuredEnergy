--- conflicted
+++ resolved
@@ -662,7 +662,6 @@
 horizontal_alignment = 1
 vertical_alignment = 1
 
-<<<<<<< HEAD
 [node name="Waste" parent="." instance=ExtResource("1_wi5q3")]
 visible = false
 position = Vector2(112, 88)
@@ -692,7 +691,7 @@
 visible = false
 position = Vector2(112, 88)
 _PlantType = 9
-=======
+
 [node name="Cancel" type="Button" parent="."]
 visible = false
 layout_mode = 0
@@ -701,7 +700,6 @@
 offset_right = 208.0
 offset_bottom = 14.0
 text = "X"
->>>>>>> 53ace9d4
 
 [editable path="Gas"]
 [editable path="Hydro"]
