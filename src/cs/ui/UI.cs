--- conflicted
+++ resolved
@@ -186,12 +186,9 @@
 		// Connect Various signals
 		MoneyButton.Pressed += _OnMoneyButtonPressed;
 		NextTurnButton.Pressed += _OnNextTurnPressed;
-<<<<<<< HEAD
 		SettingsButton.Pressed += _OnSettingsButtonPressed;
 		LanguageButton.Pressed += _OnLanguageButtonPressed;
-=======
 		PolicyButton.Pressed += _OnPolicyButtonPressed;
->>>>>>> 317a741b
 		WinterEnergy.MouseEntered += _OnWinterEnergyMouseEntered;
 		WinterEnergy.MouseExited += _OnWinterEnergyMouseExited;
 		SummerEnergy.MouseEntered += _OnSummerEnergyMouseEntered;
