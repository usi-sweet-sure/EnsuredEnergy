/**
	Sustainable Energy Development game modeling the Swiss energy Grid.
	Copyright (C) 2023 Università della Svizzera Italiana

	This program is free software: you can redistribute it and/or modify
	it under the terms of the GNU General Public License as published by
	the Free Software Foundation, either version 3 of the License, or
	(at your option) any later version.

	This program is distributed in the hope that it will be useful,
	but WITHOUT ANY WARRANTY; without even the implied warranty of
	MERCHANTABILITY or FITNESS FOR A PARTICULAR PURPOSE.  See the
	GNU General Public License for more details.

	You should have received a copy of the GNU General Public License
	along with this program.  If not, see <https://www.gnu.org/licenses/>.
*/
using Godot;
using System;
using System.Collections.Generic;
using System.Linq;
using System.Reflection.Metadata;

// Represents the policy window containing all policy choices
// TODO: This requires implementing policies, which is a tricky task that will require a ton of work.
public partial class PolicyWindow : CanvasLayer {

	// ==================== Constants ====================

	private const string LABEL_FILENAME = "labels.xml";
	private const string POLICY_GROUP = "policies";
	private const string POLICY_SUCCESS = "policy_success";
	private const string POLICY_FAILURE = "policy_failure";
	private const string POP_LABEL = "label_popularity";
	private const string CAMPAIGN_LABEL = "label_campaign";
	private const string CAMPAIGN_START_LABEL = "label_camp_start";

	// ==================== Children Nodes ====================

	private ColorRect P;
	private AnimationPlayer AP;
	public TextureButton Vote;
	private TextureButton WindButton;
	private ButtonGroup PolicyGroup;
	private TextureButton PressedPolicy;
	private List<TextureButton> ImplementedPolicy;
	private Label VoteResult;
<<<<<<< HEAD
	private List<TextureButton> PolicyButtons;
=======
	private List<Button> PolicyButtons;
	private List<Button> CampaignButtons;
>>>>>>> 3829f22b
	private string SelectedPolicy;
	private Label Implemented;

	// ==================== UI fields ====================

	private Label PN; // Policy Name
	private Label PT; // Policy Text
	private Label ET; // Effects Text
	private ProgressBar Pop; // Vote probability
	private Label PopL; // Label above vote probability
	private Label CampaignL; // Label describing campaign duration
	private Label LengthL; // Campaing length

	// ==================== Singletons ====================	

	private Context C;
	private PolicyController PC;
	private TextController TC;

	// ==================== GODOT Method Overrides ====================

	// Called when the node enters the scene tree for the first time.
	public override void _Ready() {
		C = GetNode<Context>("/root/Context");
		PC = GetNode<PolicyController>("/root/PolicyController");
		TC = GetNode<TextController>("/root/TextController");
		P = GetNode<ColorRect>("ColorRect");
		AP = GetNode<AnimationPlayer>("AnimationPlayer");
		VoteResult = GetNode<Label>("Control/Policies-base-2/Vote/VoteResult");
		Vote = GetNode<TextureButton>("Control/Policies-base-2/Vote");
		WindButton = GetNode<TextureButton>("Control/PoliciesBase-1/Wind_buildtime");
		Implemented = GetNode<Label>("Control/Policies-base-2/Implemented");

		// Fetch UI Elements
<<<<<<< HEAD
		PN = GetNode<Label>("Control/Policies-base-2/PolicyName");
		PT = GetNode<Label>("Control/Policies-base-2/Text");
		ET = GetNode<Label>("Control/Policies-base-2/EffectTitle/Text");
		Pop = GetNode<ProgressBar>("Control/Policies-base-2/Vote/Popularity");
=======
		PN = GetNode<Label>("ColorRect/NinePatchRect/ColorRect2/PolicyName");
		PT = GetNode<Label>("ColorRect/NinePatchRect/ColorRect2/Text");
		ET = GetNode<Label>("ColorRect/NinePatchRect/ColorRect2/EffectTitle/Text");
		Pop = GetNode<ProgressBar>("ColorRect/NinePatchRect/ColorRect2/Vote/Popularity");
		PopL = GetNode<Label>("ColorRect/NinePatchRect/ColorRect2/Vote/PopularityL");
		CampaignL = GetNode<Label>("ColorRect/NinePatchRect/ColorRect2/Vote/CampaignL");
		LengthL = GetNode<Label>("ColorRect/NinePatchRect/ColorRect2/Vote/Length");
>>>>>>> 3829f22b
		
		PolicyGroup = WindButton.ButtonGroup;
		PressedPolicy = PolicyGroup.GetPressedButton() as TextureButton;
		
		PolicyButtons = new()
		{
			// Fetch policy buttons
			GetNode<TextureButton>("Control/PoliciesBase-1/Wind_buildtime"),
			GetNode<TextureButton>("Control/PoliciesBase-1/Upgrade_wind"),
			GetNode<TextureButton>("Control/PoliciesBase-2/home_regulation"),
			GetNode<TextureButton>("Control/PoliciesBase-2/industry_subsidy"),
			GetNode<TextureButton>("Control/PoliciesBase-1/Upgrade_PV")
		};
		
		ImplementedPolicy = new(){};

		CampaignButtons = new() 
		{
			// Fetch Campaign buttons
			GetNode<Button>("ColorRect/NinePatchRect/ColorRect/ColorRect/campaign_env"),
			GetNode<Button>("ColorRect/NinePatchRect/ColorRect/ColorRect2/campaign_demand")
		};

		// Connect the policy button callbacks
		PolicyButtons.ForEach(pb => pb.Pressed += _OnPolicyButtonPressed);
		CampaignButtons.ForEach(cb => cb.Pressed += _OnCampaignButtonPressed);
		
		P.GuiInput += _OnPanelGuiInput;
		Vote.Pressed += _OnVotePressed;
	}
	

	// Called every frame. 'delta' is the elapsed time since the previous frame.
	public override void _Process(double delta) {}

	// ==================== Public API ====================

	// Activates the given animation either forwards or in reverse.
	public void _PlayAnim(string Anim, bool forward = true) {
		if (forward) {
			AP.Play(Anim);
		} else {
			AP.PlayBackwards(Anim);
		}
	}
	
	// Reset vote button at the end of each turn (player can vote once/turn)
	public void _ResetVote() {
		Vote.Disabled = false;
		VoteResult.Hide();
	}
			
	// ==================== Interaction Callbacks ====================

	// Hides the window if the panel is pressed
	public void _OnPanelGuiInput(InputEvent input) {
		if(input.GetType() == new InputEventMouseButton().GetType()) {
			Hide();
			PressedPolicy = PolicyGroup.GetPressedButton() as TextureButton;
			if (PressedPolicy != null) {
				Vote.Hide();
				PressedPolicy.ButtonPressed = false;
			}
		}
	} 

	// When a campaign button is pressed, we simply show the vote button 
	// We also need to update the window to display all of the specific data
	public void _OnCampaignButtonPressed() {
		// Allow for the user to trigger a vote
		Vote.Show();

		// Retrieve the policy information to use it to update the UI
		PressedPolicy = PolicyGroup.GetPressedButton();
		if(PressedPolicy != null && CampaignButtons.Contains(PressedPolicy)) {
			// Update the information related to the duration
			CampaignL.Text = TC._GetText(LABEL_FILENAME, POLICY_GROUP, CAMPAIGN_LABEL);
			LengthL.Text = PC._GetCampaignLength(PressedPolicy.Name).ToString();

			PopL.Hide();
			Pop.Hide();
			CampaignL.Show();
			LengthL.Show();

			// Retrieve the UI infor such as name, text and effects
			// and update the UI with them
			PN.Text = PC._GetCampaigName(PressedPolicy.Name);
			PT.Text = PC._GetCampaignText(PressedPolicy.Name);
			ET.Text = PC._GetEffects("campaign", PressedPolicy.Name)
				.Aggregate("", (acc, e) =>
					 e.Text == "" ? acc : acc + "- " + e.Text + "\n"
				);
		}
	}

	// When a policy button is pressed, we simply show the vote button 
	// We also need to update the window to display all of the specific data
	public void _OnPolicyButtonPressed() {
		// Retrieve the policy information to use it to update the UI
<<<<<<< HEAD
		PressedPolicy = PolicyGroup.GetPressedButton() as TextureButton;
		if(PressedPolicy != null) {
			// Allow for the user to trigger a vote
			Vote.Show();
			Implemented.Hide();
			if (!Vote.Disabled) {VoteResult.Hide();}
=======
		PressedPolicy = PolicyGroup.GetPressedButton();
		if(PressedPolicy != null && PolicyButtons.Contains(PressedPolicy)) {
			// Update the text that shows the info about the vote itself
			PopL.Text = TC._GetText(LABEL_FILENAME, POLICY_GROUP, POP_LABEL);
			Pop.Value = C._GetGL()._GetPM()._GetRealProb(PressedPolicy.Name) * 100.0f;

			PopL.Show();
			Pop.Show();
			CampaignL.Hide();
			LengthL.Hide();

>>>>>>> 3829f22b
			// Retrieve the UI infor such as name, text and effects
			// and update the UI with them
			PN.Text = PC._GetPolicyName(PressedPolicy.Name);
			PT.Text = PC._GetPolicyText(PressedPolicy.Name);
			ET.Text = PC._GetEffects("policy", PressedPolicy.Name)
				.Aggregate("", (acc, e) =>
					 e.Text == "" ? acc : acc + "- " + e.Text + "\n"
				);
<<<<<<< HEAD

			// Update the probability preview
			Pop.Value = C._GetGL()._GetPM()._GetRealProb(PressedPolicy.Name) * 100.0f;
		} if(ImplementedPolicy.Contains(PressedPolicy)) {
			Vote.Hide();
			Implemented.Show();
		} if (Vote.Disabled) {
			VoteResult.Text = "You can only implement one policy per turn.";
=======
>>>>>>> 3829f22b
		}
	}

	// Attempts a vote and shows the result
	public void _OnVotePressed() {
		// Check the vote result based on the selected policy
		PressedPolicy = PolicyGroup.GetPressedButton() as TextureButton;
		if (PressedPolicy != null) {
<<<<<<< HEAD
			// Attempt the vote
			bool success = C._GetGL()._GetPM()._RequestPolicy(PressedPolicy.Name);
			
			if(success) {
				ImplementedPolicy.Add(PressedPolicy);
			}
			// Disable the vote
			Vote.Disabled = true;
			VoteResult.Show();

			// Show the result
			VoteResult.Text = TC._GetText(
				"labels.xml", POLICY_GROUP, 
				success ? POLICY_SUCCESS : POLICY_FAILURE
			);
		} else {
			VoteResult.Text = "Please select a policy.";
			VoteResult.Show();
=======
			// Check if it's a policy or a campaign
			if(PolicyButtons.Contains(PressedPolicy)) {
				// Attempt the vote
				bool success = C._GetGL()._GetPM()._RequestPolicy(PressedPolicy.Name);

				// Disable the vote
				Vote.Disabled = true;
				VoteResult.Show();

				// Show the result
				VoteResult.Text = TC._GetText(
					LABEL_FILENAME, POLICY_GROUP, 
					success ? POLICY_SUCCESS : POLICY_FAILURE
				);
			} else if(CampaignButtons.Contains(PressedPolicy)) {
				// Schedule the campaign
				C._GetGL()._GetPM()._ScheduleCampaign(PressedPolicy.Name);

				// Disable the vote
				Vote.Disabled = true;
				VoteResult.Show();

				VoteResult.Text = TC._GetText(
					LABEL_FILENAME, POLICY_GROUP, CAMPAIGN_START_LABEL
				);
			} else {
				throw new Exception("Unknown Button was pressed!!");
			}
>>>>>>> 3829f22b
		}
	}
}<|MERGE_RESOLUTION|>--- conflicted
+++ resolved
@@ -45,12 +45,8 @@
 	private TextureButton PressedPolicy;
 	private List<TextureButton> ImplementedPolicy;
 	private Label VoteResult;
-<<<<<<< HEAD
 	private List<TextureButton> PolicyButtons;
-=======
-	private List<Button> PolicyButtons;
-	private List<Button> CampaignButtons;
->>>>>>> 3829f22b
+	private List<TextureButton> CampaignButtons;
 	private string SelectedPolicy;
 	private Label Implemented;
 
@@ -85,20 +81,13 @@
 		Implemented = GetNode<Label>("Control/Policies-base-2/Implemented");
 
 		// Fetch UI Elements
-<<<<<<< HEAD
 		PN = GetNode<Label>("Control/Policies-base-2/PolicyName");
 		PT = GetNode<Label>("Control/Policies-base-2/Text");
 		ET = GetNode<Label>("Control/Policies-base-2/EffectTitle/Text");
 		Pop = GetNode<ProgressBar>("Control/Policies-base-2/Vote/Popularity");
-=======
-		PN = GetNode<Label>("ColorRect/NinePatchRect/ColorRect2/PolicyName");
-		PT = GetNode<Label>("ColorRect/NinePatchRect/ColorRect2/Text");
-		ET = GetNode<Label>("ColorRect/NinePatchRect/ColorRect2/EffectTitle/Text");
-		Pop = GetNode<ProgressBar>("ColorRect/NinePatchRect/ColorRect2/Vote/Popularity");
-		PopL = GetNode<Label>("ColorRect/NinePatchRect/ColorRect2/Vote/PopularityL");
-		CampaignL = GetNode<Label>("ColorRect/NinePatchRect/ColorRect2/Vote/CampaignL");
-		LengthL = GetNode<Label>("ColorRect/NinePatchRect/ColorRect2/Vote/Length");
->>>>>>> 3829f22b
+		PopL = GetNode<Label>("Control/Policies-base-2/Vote/PopularityL");
+		CampaignL = GetNode<Label>("Control/Policies-base-2/Vote/CampaignL");
+		LengthL = GetNode<Label>("Control/Policies-base-2/Vote/Length");
 		
 		PolicyGroup = WindButton.ButtonGroup;
 		PressedPolicy = PolicyGroup.GetPressedButton() as TextureButton;
@@ -118,8 +107,8 @@
 		CampaignButtons = new() 
 		{
 			// Fetch Campaign buttons
-			GetNode<Button>("ColorRect/NinePatchRect/ColorRect/ColorRect/campaign_env"),
-			GetNode<Button>("ColorRect/NinePatchRect/ColorRect/ColorRect2/campaign_demand")
+			GetNode<TextureButton>("Control/PoliciesBase-1/campaign_env"),
+			GetNode<TextureButton>("Control/PoliciesBase-2/campaign_demand")
 		};
 
 		// Connect the policy button callbacks
@@ -172,7 +161,7 @@
 		Vote.Show();
 
 		// Retrieve the policy information to use it to update the UI
-		PressedPolicy = PolicyGroup.GetPressedButton();
+		PressedPolicy = PolicyGroup.GetPressedButton() as TextureButton;
 		if(PressedPolicy != null && CampaignButtons.Contains(PressedPolicy)) {
 			// Update the information related to the duration
 			CampaignL.Text = TC._GetText(LABEL_FILENAME, POLICY_GROUP, CAMPAIGN_LABEL);
@@ -198,16 +187,14 @@
 	// We also need to update the window to display all of the specific data
 	public void _OnPolicyButtonPressed() {
 		// Retrieve the policy information to use it to update the UI
-<<<<<<< HEAD
-		PressedPolicy = PolicyGroup.GetPressedButton() as TextureButton;
-		if(PressedPolicy != null) {
+		
+		PressedPolicy = PolicyGroup.GetPressedButton() as TextureButton;
+		if(PressedPolicy != null && PolicyButtons.Contains(PressedPolicy)) {
 			// Allow for the user to trigger a vote
 			Vote.Show();
 			Implemented.Hide();
 			if (!Vote.Disabled) {VoteResult.Hide();}
-=======
-		PressedPolicy = PolicyGroup.GetPressedButton();
-		if(PressedPolicy != null && PolicyButtons.Contains(PressedPolicy)) {
+
 			// Update the text that shows the info about the vote itself
 			PopL.Text = TC._GetText(LABEL_FILENAME, POLICY_GROUP, POP_LABEL);
 			Pop.Value = C._GetGL()._GetPM()._GetRealProb(PressedPolicy.Name) * 100.0f;
@@ -216,8 +203,7 @@
 			Pop.Show();
 			CampaignL.Hide();
 			LengthL.Hide();
-
->>>>>>> 3829f22b
+			
 			// Retrieve the UI infor such as name, text and effects
 			// and update the UI with them
 			PN.Text = PC._GetPolicyName(PressedPolicy.Name);
@@ -226,7 +212,6 @@
 				.Aggregate("", (acc, e) =>
 					 e.Text == "" ? acc : acc + "- " + e.Text + "\n"
 				);
-<<<<<<< HEAD
 
 			// Update the probability preview
 			Pop.Value = C._GetGL()._GetPM()._GetRealProb(PressedPolicy.Name) * 100.0f;
@@ -235,8 +220,6 @@
 			Implemented.Show();
 		} if (Vote.Disabled) {
 			VoteResult.Text = "You can only implement one policy per turn.";
-=======
->>>>>>> 3829f22b
 		}
 	}
 
@@ -245,26 +228,6 @@
 		// Check the vote result based on the selected policy
 		PressedPolicy = PolicyGroup.GetPressedButton() as TextureButton;
 		if (PressedPolicy != null) {
-<<<<<<< HEAD
-			// Attempt the vote
-			bool success = C._GetGL()._GetPM()._RequestPolicy(PressedPolicy.Name);
-			
-			if(success) {
-				ImplementedPolicy.Add(PressedPolicy);
-			}
-			// Disable the vote
-			Vote.Disabled = true;
-			VoteResult.Show();
-
-			// Show the result
-			VoteResult.Text = TC._GetText(
-				"labels.xml", POLICY_GROUP, 
-				success ? POLICY_SUCCESS : POLICY_FAILURE
-			);
-		} else {
-			VoteResult.Text = "Please select a policy.";
-			VoteResult.Show();
-=======
 			// Check if it's a policy or a campaign
 			if(PolicyButtons.Contains(PressedPolicy)) {
 				// Attempt the vote
@@ -291,9 +254,10 @@
 					LABEL_FILENAME, POLICY_GROUP, CAMPAIGN_START_LABEL
 				);
 			} else {
+				VoteResult.Text = "Please select a policy.";
+				VoteResult.Show();
 				throw new Exception("Unknown Button was pressed!!");
 			}
->>>>>>> 3829f22b
 		}
 	}
 }