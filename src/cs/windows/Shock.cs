--- conflicted
+++ resolved
@@ -83,12 +83,8 @@
 		R2 = GetNode<Button>("ColorRect/Reactions/Button2");
 		R3 = GetNode<Button>("ColorRect/Reactions/Button3");
 		Continue = GetNode<Button>("ColorRect/Continue");
-<<<<<<< HEAD
 		SC = GetNode<ShockController>("../ShockController");
 		Img = GetNode<Sprite2D>("ColorRect/Img");
-=======
-		SC = GetNode<ShockController>("ShockController");
->>>>>>> f7629196
 
 		// Set the button callbacks
 		R1.Pressed += _OnR1Pressed;
@@ -186,18 +182,13 @@
 	// Sets all of the fields for the shock once a new one is selected
 	private void SetFields() {
 		// Extract the name and the description and set the labels to match them
-<<<<<<< HEAD
-		Title.Text = SC._GetShockName(CurShock);
-		Text.Text = SC._GetShockText(CurShock);
 		Img.Texture = ResourceLoader.Load("res://assets/Icons/" + SC._GetShockImg(CurShock) + ".png") as Texture2D;
 		
-=======
 		Title.Text = SC._GetShockName(CurShock) 
 			?? throw new Exception("Unable to fetch name for id: " + CurShock.ToString());
 		Text.Text = SC._GetShockText(CurShock) 
 			?? throw new Exception("Unable to fetch text for id: " + CurShock.ToString());
 
->>>>>>> f7629196
 		// Set the current requirement
 		CurRequirements = SC._GetRequirements(CurShock);
 
