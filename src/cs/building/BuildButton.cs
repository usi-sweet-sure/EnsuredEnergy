--- conflicted
+++ resolved
@@ -116,12 +116,9 @@
 		BuildSprite = GetNode<Sprite2D>("Building");
 		TL = GetNode<Label>("Building/ColorRect/TurnsLeft");
 		Cancel = GetNode<Button>("Cancel");
-<<<<<<< HEAD
 		BuildingSound = GetNode<AudioStreamPlayer2D>("BuildingSound");
-=======
 		AP = GetNode<AnimationPlayer>("AnimationPlayer");
 		AnimMoney = GetNode<Label>("Money");
->>>>>>> 60dbd2f2
 
 		// Fetch the context
 		C = GetNode<Context>("/root/Context");
