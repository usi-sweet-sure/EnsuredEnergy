--- conflicted
+++ resolved
@@ -138,11 +138,7 @@
 
 		// Make sure that the location is set correctly
 		if(AllowHydro) {
-<<<<<<< HEAD
 			BL = new BuildLocation(Position, Building.Type.HYDRO, Building.Type.RIVER, Building.Type.PUMP);
-=======
-			BL = new BuildLocation(Position, Building.Type.HYDRO);
->>>>>>> b3b2a3ed
 		} else {
 			BL = new BuildLocation(Position, Building.Type.GAS, Building.Type.SOLAR, Building.Type.TREE, Building.Type.WIND, Building.Type.WASTE, Building.Type.BIOMASS);
 		}
