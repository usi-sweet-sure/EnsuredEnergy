--- conflicted
+++ resolved
@@ -116,10 +116,7 @@
 		BuildSprite = GetNode<Sprite2D>("Building");
 		TL = GetNode<Label>("Building/ColorRect/TurnsLeft");
 		Cancel = GetNode<Button>("Cancel");
-<<<<<<< HEAD
 		BuildingSound = GetNode<AudioStreamPlayer2D>("BuildingSound");
-=======
->>>>>>> 47e3b532
 		AP = GetNode<AnimationPlayer>("AnimationPlayer");
 		AnimMoney = GetNode<Label>("Money");
 
@@ -360,15 +357,11 @@
 	// Receives the power plant selected by the user and now we need to place it
 	public void _OnSelectBuilding(PowerPlant PP) {
 		// Sanity check: Check explicitly for hydro builds and dissallow illegal ones
-<<<<<<< HEAD
-		if(PP.PlantType.type == Building.Type.HYDRO && !AllowHydro) {
-=======
 		if(!AllowHydro && (
 			PP.PlantType.type == Building.Type.HYDRO || 
 			PP.PlantType.type == Building.Type.RIVER || 
 			PP.PlantType.type == Building.Type.PUMP)
 		) {
->>>>>>> 47e3b532
 			return;
 		}
 
