/**
	Sustainable Energy Development game modeling the Swiss energy Grid.
	Copyright (C) 2023 Università della Svizzera Italiana

	This program is free software: you can redistribute it and/or modify
	it under the terms of the GNU General Public License as published by
	the Free Software Foundation, either version 3 of the License, or
	(at your option) any later version.

	This program is distributed in the hope that it will be useful,
	but WITHOUT ANY WARRANTY; without even the implied warranty of
	MERCHANTABILITY or FITNESS FOR A PARTICULAR PURPOSE.  See the
	GNU General Public License for more details.

	You should have received a copy of the GNU General Public License
	along with this program.  If not, see <https://www.gnu.org/licenses/>.
*/
using Godot;
using System;
using System.Diagnostics;

// Represents a Power Plant object in the game
public partial class PowerPlant : Node2D {


	[Signal]
	public delegate void UpdatePlantEventHandler();

	[Signal]
	/* Signals that the plant should be deleted and replaced by a buildbutton */
	public delegate void DeletePlantEventHandler(BuildButton bb, PowerPlant pp, bool remove);


	[ExportGroup("Meta Parameters")]
	[Export] 
	// The name of the power plant that will be displayed in the game
	// This should align with the plant's type
	public string PlantName = "Power Plant";

	[Export] 
	// The type of the power plant, this is for internal use, other fields have to be 
	// updated to match the type of the building
	private Building.Type _PlantType = Building.Type.GAS;
	public Building PlantType;

	[Export]
	// Life cycle of a nuclear power plant
	public int NUCLEAR_LIFE_SPAN = 5; 
	public int DEFAULT_LIFE_SPAN = 10;

	[Export]
	// Defines whether or not the building is a preview
	// This is true when the building is being shown in the build menu
	// and is used to know when to hide certain fields
	public bool IsPreview = false; 

	// The number of turns it takes to build this plant
	public int BuildTime = 0;

	// The initial cost of creating the power plant
	// This is what will be displayed in the build menu
	public int BuildCost = 0;

	// The turn at which the power plant stops working
	public int EndTurn = 10;

	// The cost that the power plant will require each turn to function
	public int InitialProductionCost = 0;

	// This is the amount of energy that the plant can produce per turn
	public int InitialEnergyCapacity = 100;

	// This is the amount of energy that the plant is able to produce given environmental factors
	public (float, float) InitialEnergyAvailability = (1.0f, 1.0f); // This is a percentage

	// Amount of pollution caused by the power plant (can be negative in the tree case)
	public int InitialPollution = 10;

	// Percentage of the total land used up by this power plant
	public float LandUse = 0.1f;

	// Percentage by which this plant reduces the biodiversity in the country
	// If negative, this will increase the total biodiversity
	public float BiodiversityImpact = 0.1f;

	// Internal metrics
	private int ProductionCost = 0;
	private int EnergyCapacity = 100;
	private (float, float) EnergyAvailability = (1.0f, 1.0f); // (Winter, Summer)
	private int Pollution = 10;

	// Life flag: Whether or not the plant is on
	private bool IsAlive = true;
	
	// Power off modulate color
	private Color GRAY = new Color(0.7f, 0.7f, 0.7f);
	private Color DEFAULT_COLOR = new Color(1.0f, 1.0f, 1.0f, 1.0f);

	// Children Nodes
	private Sprite2D Sprite;
	private ColorRect NameR;
	private Label NameL;
	private Label PollL;
	private Label EnergyS;
	private Label EnergyW;
	private Label MoneyL;
	public CheckButton Switch;
	private Label Price;
	private Label BTime;
	private Control Info;
	private Button Delete;

	// Configuration controller
	private ConfigController CC;

	// The Area used to detect hovering
	private Area2D HoverArea;

	// Context
	private Context C;

	// Build Button associated to this plant
	private BuildButton BB;

	// Refund from a build deletion
	private int RefundAmount = -1;

	private bool DeleteSignalConnected = false;
	private bool EnergySignalConnected = false;

	// ==================== GODOT Method Overrides ====================
	
	// Called when the node enters the scene tree for the first time.
	public override void _Ready() {
		// Fetch all children nodes
		Sprite = GetNode<Sprite2D>("Sprite");
		NameL = GetNode<Label>("NameRect/Name");
		NameR = GetNode<ColorRect>("NameRect");
		PollL = GetNode<Label>("BuildInfo/ColorRect/ContainerN/Poll");
		EnergyS = GetNode<Label>("ResRect/EnergyS");
		EnergyW = GetNode<Label>("ResRect/EnergyW");
		MoneyL = GetNode<Label>("BuildInfo/ColorRect/ContainerN/Prod");
		Switch = GetNode<CheckButton>("Switch");
		CC = GetNode<ConfigController>("ConfigController");
		Price = GetNode<Label>("Price");
		HoverArea = GetNode<Area2D>("HoverArea");
		Info = GetNode<Control>("BuildInfo");
		BTime = GetNode<Label>("BuildInfo/ColorRect/ContainerN/Time");
		C = GetNode<Context>("/root/Context");
		Delete = GetNode<Button>("Delete");

		// the delete button should only be shown on new constructions
		Delete.Hide();
		
		// Initialize plant type
		PlantType = _PlantType;

		// Hide unnecessary fields if we are in preview mode
		if(IsPreview) {
			Switch.Hide();
			Price.Show();
		} else {
			Price.Hide();
			Switch.Show();
		}

		// Set the labels correctly
		NameL.Text = PlantName;
		EnergyS.Text = EnergyCapacity.ToString();
		EnergyW.Text = EnergyCapacity.ToString();
		MoneyL.Text = ProductionCost.ToString();
		Price.Text = BuildCost.ToString();
		PollL.Text = Pollution.ToString();
		BTime.Text = BuildTime.ToString() + " ⌛";

		// Set plant life cycle
		EndTurn = (PlantType == Building.Type.NUCLEAR) ? NUCLEAR_LIFE_SPAN : DEFAULT_LIFE_SPAN;

		// Activate the plant
		ActivatePowerPlant();

		// Propagate to UI
		_UpdatePlantData();

		// Initially show the name rectangle
		NameR.Show();

		// Connect the various signals
		Switch.Toggled += _OnSwitchToggled;
		HoverArea.MouseEntered += OnArea2DMouseEntered;
		HoverArea.MouseExited += OnArea2DMouseExited;
		Delete.Pressed += OnDeletePressed;
	}

	// ==================== Power Plant Update API ====================

	// Shows the delete button
	public void _ShowDelete() {
		if(BuildTime < 1) {
			Delete.Show();
		}
	}

<<<<<<< HEAD
	// Makes the sprite transparent
	public void _MakeTransparent() {
		Sprite.Modulate = new (1, 0.75f, 0.75f, 0.5f);
	}

	// Makes the sprite opaque
	public void _MakeOpaque() {
		Sprite.Modulate = new(1, 1, 1, 1);
=======
	// Resets the plant
	public void _Reset() {
		// Disable the switch
		Switch.ButtonPressed = true;
		Switch.Disabled = false;
		Switch.Show();
		
		// Workaround to allow for an immediate update
		IsAlive = false;
		_OnSwitchToggled(false);
		Debug.Print("RESET PP : " + PlantName);
>>>>>>> b20e75a2
	}

	// Getter for the powerplant's current capacity
	public int _GetCapacity() => EnergyCapacity;

	// Getter for the Pollution amount
	public int _GetPollution() => Pollution;

	// Getter for the plant's production cost
	public int _GetProductionCost() => ProductionCost;

	// Getter for the current availability EA in [0.0, 1.0]
	public (float, float) _GetAvailability() => EnergyAvailability;

	// Getter for the powerplant's liveness status
	public bool _GetLiveness() => IsAlive;

	// Getter for the refund amount
	public int _GetRefund() => RefundAmount;

	// Getter for the delete signal connection flag
	public bool _GetDeleteConnectFlag() => DeleteSignalConnected;

	// Getter for the energy signal connection flag
	public bool _GetEnergyConnectFlag() => EnergySignalConnected;

	// Sets the delete signal connection flag
	public void _SetDeleteConnectFlag() {
		DeleteSignalConnected = true;
	}

	// Sets the energy signal connection flag
	public void _SetEnergyConnectFlag() {
		EnergySignalConnected = true;
	}

	// Sets the reference to the buildbutton that created this plant
	public void _SetBuildButton(BuildButton bb) {
		// Only set the reference if no reference was already present
		BB ??= bb;
	}

	// Sets the values of the plant from a given config
	public void _SetPlantFromConfig(Building bt) {
		// Sanity check: only reset the plant if it's alive
		if(IsAlive) {
			// Read out the given plant's config
			PowerPlantConfigData PPCD = (PowerPlantConfigData)CC._ReadConfig(Config.Type.POWER_PLANT, bt.ToString());

			// Copy over the data to our plant
			CopyFrom(PPCD);

			// Propagate change to the UI
			_UpdatePlantData();
		}
	}

	// The availability of a plant is set from the data retrieved by the model
	// This method does that set.
	public void _SetAvailabilityFromContext() {
		// Get the model from the context
		(Model MW, Model MS)  = C._GetModels();
		
		// Extract the availability
		float avw = MW._Availability._GetField(PlantType);
		float avs = MS._Availability._GetField(PlantType);

		// Based on the number of built plants of this type, divide the availability
		EnergyAvailability = (avw / C._GetPPStat(PlantType), avs / C._GetPPStat(PlantType));
	}

	// Reacts to a new turn taking place
	public void _NextTurn() {
		Debug.Print("ENDTURN: " + EndTurn);
		Debug.Print("Current turn: " + C._GetTurn());

		// Only allow the delete button to be pressed during the turn the plant was built in
		if(Delete.Visible) {
			Delete.Hide();
		}

		// Check if the plant should be deactivated
		if(EndTurn <= C._GetTurn()) {
			// Deactivate the plant
			KillPowerPlant();

			Debug.Print("PLANT LIFE ENDED: " + PlantName);

			// Disable the switch
			Switch.ButtonPressed = false;
			Switch.Disabled = true;
			
			// Workaround to allow for an immediate update
			IsAlive = true;
			_OnSwitchToggled(false);
		} 
	}

	// Update API for the private fields of the plant
	public void _UdpatePowerPlantFields(
		bool updateInit=false, // Whether or not to update the initial values as well
		int pol=-1, // pollution amount
		int PC=-1, // Production cost
		int EC=-1, // Energy capacity
		float AV_W=-1, // Winter availability
		float AV_S=-1 // Summer availability
	) {
		// Only update internal fields that where given a proper value
		Pollution = pol == -1 ? Pollution : pol;
		ProductionCost = PC == -1 ? ProductionCost : PC;
		EnergyCapacity = EC == -1 ? EnergyCapacity : EC;
		EnergyAvailability = (
			AV_W == -1 ? EnergyAvailability.Item1 : AV_W,
			AV_S == -1 ? EnergyAvailability.Item2 : AV_S
		);

		// Check for initial value updates
		if(updateInit) {
			InitialPollution = pol == -1 ? InitialPollution : pol;
			InitialProductionCost = PC == -1 ? InitialProductionCost : PC;
			InitialEnergyCapacity = EC == -1 ? InitialEnergyCapacity : EC;
			InitialEnergyAvailability = (
				AV_W == -1 ? InitialEnergyAvailability.Item1 : AV_W,
				AV_S == -1 ? InitialEnergyAvailability.Item2 : AV_S
			);
		}
	}

	// Forces the update of the isPreview state of the plant
	public void _UpdateIsPreview(bool n) {
		IsPreview = n;
		// If the plant is in preview mode, then it's being shown in the build menu
		// and thus should not have any visible interactive elements.
		if(IsPreview) {
			Switch.Hide();
			NameR.Show();
			Price.Show();
		} 
		// When not in preview mode, the interactive elements should be visible
		else {
			
			Switch.Show();
			Price.Hide();
			NameR.Hide();
		}
	}

	// Updates the UI label for the plant to the given name
	public void _UpdatePlantName(string name) {
		NameL.Text = name;
		PlantName = name;
	}

	// Updates the UI to match the internal state of the plant
	public void _UpdatePlantData() {
		// Update the preview state of the plant (in case this happens during a build menu selection)
		if(IsPreview) {
			Switch.Hide();
			NameR.Show();
		} else {
			NameR.Hide();
		}

		// Set the labels correctly
		NameL.Text = PlantName;
		EnergyS.Text = EnergyCapacity.ToString();
		EnergyW.Text = EnergyCapacity.ToString();
		MoneyL.Text = ProductionCost.ToString();
		Price.Text = BuildCost.ToString();
		PollL.Text = Pollution.ToString();
		BTime.Text = BuildTime.ToString() + " ⌛";
	}

	// ==================== Helper Methods ====================    

	// Sets the internal fields of a powerplant from a given config data
	private void CopyFrom(PowerPlantConfigData PPCD) {
		// Copy in the public fields
		BuildCost = PPCD.BuildCost;
		BuildTime = PPCD.BuildTime;
		EndTurn = PPCD.EndTurn;
		LandUse = PPCD.LandUse;
		BiodiversityImpact = PPCD.Biodiversity;

		// Copy in the private fields
		_UdpatePowerPlantFields(
			true, 
			PPCD.Pollution,
			PPCD.ProductionCost,
			PPCD.Capacity,
			PPCD.Availability_W,
			PPCD.Availability_S
		);
	}

	// Deactivates the current power plant
	private void KillPowerPlant() {
		// Save initial values
		InitialEnergyAvailability = EnergyAvailability;
		InitialEnergyCapacity = EnergyCapacity;
		InitialProductionCost = ProductionCost;
		InitialPollution = Pollution;

		IsAlive = false;
		EnergyCapacity = 0;
		EnergyAvailability = (0.0f, 0.0f);
		ProductionCost = 0;

		// Plant no longer pollutes when it's powered off
		Pollution = 0;
		
		// Changes the plant's color
		Modulate = GRAY;
		
		// Propagate the new values to the UI
		_UpdatePlantData();
	}

	// Activates the power plant
	private void ActivatePowerPlant() {
		Debug.Print("Plant Activated: " + PlantName);
		IsAlive = true;

		// Reset the internal metrics to their initial values
		EnergyCapacity = InitialEnergyCapacity;
		EnergyAvailability = InitialEnergyAvailability;
		ProductionCost = InitialProductionCost;
		Pollution = InitialPollution;

		_SetPlantFromConfig(PlantType);
		
		// Resets the plant's original color
		Modulate = DEFAULT_COLOR;
		
		// Propagate the new values to the UI
		_UpdatePlantData();
	}

	// ==================== Button Callbacks ====================  
	
	// Reacts to the power switch being toggled
	// We chose to ignore the state of the toggle as it should be identical to the IsAlive field
	public void _OnSwitchToggled(bool pressed) {
		// Check the liveness of the current plant
		if(IsAlive) {
			// If the plant is currently alive, then kill it
			KillPowerPlant();
		} else {
			// If the plant is currently dead, then activate it
			ActivatePowerPlant();
		}

		// Update the UI
		_UpdatePlantData();

		// Singal that the plant was updated
		EmitSignal(SignalName.UpdatePlant);
	}
	
	// Hide the plant information when the mouse no longer hovers over the plant
	private void OnArea2DMouseEntered() {
		// Make sure that the plant isn't in the build menu
		if(!IsPreview) {
			NameR.Show();
		} else {
			Info.Show();
		}
	}

	// Display the plant information when the mouse is hovering over the plant
	private void OnArea2DMouseExited() {
		// Make sure that the plant isn't in the build menu
		if(!IsPreview) {
			NameR.Hide();
		} else {
			Info.Hide();
		}
	}

	// Requests a deletion of the powerplant
	public void OnDeletePressed() {
		// Hide the current plant
		Hide();

		// Reset the button
		BB?._Reset();

		// Set the refund amount
		if(RefundAmount == -1) {
			RefundAmount = BuildCost;
		}

		// Kill the deleted power plant
		KillPowerPlant();

		// Update the UI
		_UpdatePlantData();

		// Singal that the plant was updated
		EmitSignal(SignalName.UpdatePlant);

		// Signal that the plant was deleted
		EmitSignal(SignalName.DeletePlant, BB, this, true);

		// Reactivate the plant for future construction
		ActivatePowerPlant();
	}
}<|MERGE_RESOLUTION|>--- conflicted
+++ resolved
@@ -201,7 +201,6 @@
 		}
 	}
 
-<<<<<<< HEAD
 	// Makes the sprite transparent
 	public void _MakeTransparent() {
 		Sprite.Modulate = new (1, 0.75f, 0.75f, 0.5f);
@@ -210,7 +209,8 @@
 	// Makes the sprite opaque
 	public void _MakeOpaque() {
 		Sprite.Modulate = new(1, 1, 1, 1);
-=======
+  }
+  
 	// Resets the plant
 	public void _Reset() {
 		// Disable the switch
@@ -222,7 +222,6 @@
 		IsAlive = false;
 		_OnSwitchToggled(false);
 		Debug.Print("RESET PP : " + PlantName);
->>>>>>> b20e75a2
 	}
 
 	// Getter for the powerplant's current capacity
